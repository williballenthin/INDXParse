--- conflicted
+++ resolved
@@ -54,13 +54,7 @@
 
 class ProgressBarProgress(Progress):
     def __init__(self, max_):
-<<<<<<< HEAD
-        from progressbar import Bar # type: ignore
-        from progressbar import ETA
-        from progressbar import ProgressBar
-=======
         from progressbar import ETA, Bar, ProgressBar
->>>>>>> 116ec272
         super(ProgressBarProgress, self).__init__(max_)
 
         widgets = ["Progress: ",
