--- conflicted
+++ resolved
@@ -56,14 +56,10 @@
 	source venv/bin/activate \
 	  && mypy \
 	    --strict \
-<<<<<<< HEAD
-	    indxparse/MFTINDX.py \
-	    indxparse/list_mft.py
-=======
 	    indxparse/INDXFind.py \
 	    indxparse/MFTINDX.py \
-	    indxparse/__init__.py
->>>>>>> 27b93dbd
+	    indxparse/__init__.py \
+	    indxparse/list_mft.py
 
 check-third_party:
 	$(MAKE) \
