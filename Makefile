#!/usr/bin/make -f

# Portions of this file contributed by NIST are governed by the
# following statement:
#
# This software was developed at the National Institute of Standards
# and Technology by employees of the Federal Government in the course
# of their official duties.  Pursuant to Title 17 Seciton 105 of the
# United States Code, this software is not subject to copyright
# protection within the United States.  NIST assumes no responsibility
# whatsoever for its use by other parties, and makes no guarantees,
# expressed or implied, about its quality, reliability, or any other
# characteristic.
#
# We would appreciate acknowledgement if the software is used.

SHELL := /bin/bash

PYTHON3 ?= python3

all:

.PHONY: \
  check-mypy \
  check-third_party

.venv.done.log: \
  setup.cfg \
  setup.py
	rm -rf venv
	$(PYTHON3) -m venv venv
	source venv/bin/activate \
	  && pip install \
	    --upgrade \
	    pip \
	    setuptools \
	    wheel
	source venv/bin/activate \
	  && pip install \
	    --editable \
	    .[testing]
	touch $@

check: \
  check-mypy \
  check-third_party
	$(MAKE) \
	  --directory tests \
	  check

check-mypy: \
  .venv.done.log
	source venv/bin/activate \
	  && mypy \
	    indxparse
	source venv/bin/activate \
	  && mypy \
	    --strict \
	    indxparse/INDXFind.py \
	    indxparse/MFTINDX.py \
	    indxparse/__init__.py \
<<<<<<< HEAD
	    indxparse/extract_mft_record_slack.py \
	    indxparse/list_mft.py
=======
	    indxparse/list_mft.py \
	    indxparse/tree_mft.py
>>>>>>> eec30357

check-third_party:
	$(MAKE) \
	  --directory third_party \
	  check

clean:
	@$(MAKE) \
	  --directory tests \
	  clean
	@$(MAKE) \
	  --directory third_party \
	  clean
	@rm -f \
	  .venv.done.log<|MERGE_RESOLUTION|>--- conflicted
+++ resolved
@@ -59,13 +59,9 @@
 	    indxparse/INDXFind.py \
 	    indxparse/MFTINDX.py \
 	    indxparse/__init__.py \
-<<<<<<< HEAD
 	    indxparse/extract_mft_record_slack.py \
-	    indxparse/list_mft.py
-=======
 	    indxparse/list_mft.py \
 	    indxparse/tree_mft.py
->>>>>>> eec30357
 
 check-third_party:
 	$(MAKE) \
